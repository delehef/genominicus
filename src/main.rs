--- conflicted
+++ resolved
@@ -329,17 +329,13 @@
                     let xbase = xlabels + (WINDOW as f32 - 1.) * (GENE_WIDTH + GENE_SPACING);
                     for (k, g) in lefts.iter().enumerate() {
                         let xstart = xbase - (k as f32) * (GENE_WIDTH + GENE_SPACING);
-<<<<<<< HEAD
-                        let mut drawn = draw_gene(svg, xstart, y, g.1 == '+', gene2color(&g.0), &g.0);
+                        let mut drawn = draw_gene(svg, xstart, y, g.1.to_string() == direction, gene2color(&g.0), &g.0);
                         if g.0 == ancestral {
                           drawn.style(|s| {
                               s.stroke_width(2.)
                                   .stroke_color(StyleColor::Percent(0.1, 0.1, 0.1))
                           });
                         }
-=======
-                        draw_gene(svg, xstart, y, g.1.to_string() == direction, gene2color(&g.0), &g.0);
->>>>>>> 21ae1752
                     }
 
                     // The Gene
@@ -360,17 +356,13 @@
                     let xbase = xlabels + (WINDOW as f32 + 1.) * (GENE_WIDTH + GENE_SPACING);
                     for (k, g) in rights.iter().enumerate() {
                         let xstart = xbase + (k as f32) * (GENE_WIDTH + GENE_SPACING);
-<<<<<<< HEAD
-                        let drawn = draw_gene(svg, xstart, y, g.1 == '+', gene2color(&g.0), &g.0);
+                        let drawn = draw_gene(svg, xstart, y, g.1.to_string() == direction, gene2color(&g.0), &g.0);
                         if g.0 == ancestral {
                           drawn.style(|s| {
                               s.stroke_width(2.)
                                   .stroke_color(StyleColor::Percent(0.1, 0.1, 0.1))
                           });
                         }
-=======
-                        draw_gene(svg, xstart, y, g.1.to_string() == direction, gene2color(&g.0), &g.0);
->>>>>>> 21ae1752
                     }
                     links.push((
                         lefts.iter().map(|x| x.0.clone()).collect(),
